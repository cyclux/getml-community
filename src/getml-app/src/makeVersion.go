// Copyright 2022 The SQLNet Company GmbH
//
// This file is licensed under the Elastic License 2.0 (ELv2).
// Refer to the LICENSE.txt file in the root of the repository
// for details.
//

package main

import (
	"runtime"
	"strings"
)

func makeVersion() string {

<<<<<<< HEAD
	version := "getml-1.4.0-" + getArch() + "-community-edition-linux"
=======
	version := "getml-1.3.0-" + getArch() + "-community-edition-linux"
>>>>>>> a41f01e8

	if runtime.GOOS == "windows" {
		version = strings.Replace(version, "linux", "windows", -1)
	}

	if runtime.GOOS == "darwin" {
		version = strings.Replace(version, "linux", "macos", -1)
	}

	return version
}<|MERGE_RESOLUTION|>--- conflicted
+++ resolved
@@ -14,11 +14,7 @@
 
 func makeVersion() string {
 
-<<<<<<< HEAD
-	version := "getml-1.4.0-" + getArch() + "-community-edition-linux"
-=======
 	version := "getml-1.3.0-" + getArch() + "-community-edition-linux"
->>>>>>> a41f01e8
 
 	if runtime.GOOS == "windows" {
 		version = strings.Replace(version, "linux", "windows", -1)
