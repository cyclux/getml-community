# Builds the python wheel package
function build_wheel() {
    echo -e "\n * ${COLOR_GREEN}Building the wheel package...${COLOR_RESET}\n"
    WHEEL_FILE_NAME=getml-$VERSION_NUMBER-py3-none-manylinux_2_17_$WHEEL_ARCH.whl

    rm -f *.whl || exit 1
    rm -rf build || exit 1
<<<<<<< HEAD
    python3.8 -m pip install -U build || exit 1
    python3.8 -m build . --wheel || exit 1

    auditwheel addtag dist/$WHEEL_FILE_NAME || exit 1
    cp dist/$WHEEL_FILE_NAME $GETML_BUILD_FOLDER || exit 1
=======
    python3.7 -m pip wheel --no-deps . || exit 1

    # Necessary workaround because of a bug in auditwheel
    mv getml-$VERSION_NUMBER-py3-none-any.whl getml-$VERSION_NUMBER-py37-none-manylinux2014_$WHEEL_ARCH.whl || exit 1

    rm -rf wheelhouse || exit 1
    auditwheel addtag getml-$VERSION_NUMBER-py37-none-manylinux2014_$WHEEL_ARCH.whl || exit 1

    # Necessary workaround because of a bug in auditwheel
    cd wheelhouse || exit
    mv getml-$VERSION_NUMBER-py37-none-manylinux2014_$WHEEL_ARCH.linux_$WHEEL_ARCH.whl getml-$VERSION_NUMBER-py37-none-manylinux2014_$WHEEL_ARCH.whl || exit 1
    cd $HOMEDIR/../src/python-api || exit 1

    cp wheelhouse/getml-*.whl $GETML_BUILD_FOLDER || exit 1
>>>>>>> 3f003e97
}<|MERGE_RESOLUTION|>--- conflicted
+++ resolved
@@ -5,13 +5,6 @@
 
     rm -f *.whl || exit 1
     rm -rf build || exit 1
-<<<<<<< HEAD
-    python3.8 -m pip install -U build || exit 1
-    python3.8 -m build . --wheel || exit 1
-
-    auditwheel addtag dist/$WHEEL_FILE_NAME || exit 1
-    cp dist/$WHEEL_FILE_NAME $GETML_BUILD_FOLDER || exit 1
-=======
     python3.7 -m pip wheel --no-deps . || exit 1
 
     # Necessary workaround because of a bug in auditwheel
@@ -26,5 +19,4 @@
     cd $HOMEDIR/../src/python-api || exit 1
 
     cp wheelhouse/getml-*.whl $GETML_BUILD_FOLDER || exit 1
->>>>>>> 3f003e97
 }